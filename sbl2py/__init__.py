#!/usr/bin/env python

"""
A Snowball to Python compiler.
"""

import functools
import inspect
import re
import sys
import traceback

from pyparsing import *

from sbl2py.utils import *

ParserElement.enablePackrat()


def parse_action(f):
	"""
	Decorator for pyparsing parse actions to ease debugging.
	
	pyparsing uses trial & error to deduce the number of arguments a parse
	action accepts. Unfortunately any ``TypeError`` raised by a parse action
	confuses that mechanism.

	This decorator replaces the trial & error mechanism with one based on
	reflection. If the decorated function itself raises a ``TypeError`` then
	that exception is re-raised if the wrapper is called with less arguments
	than required. This makes sure that the actual ``TypeError`` bubbles up
	from the call to the parse action (instead of the one caused by pyparsing's
	trial & error).
	"""
	num_args = len(inspect.getargspec(f).args)
	if num_args > 3:
		raise ValueError('Input function must take at most 3 parameters.')

	@functools.wraps(f)
	def action(*args):
		if len(args) < num_args:
			if action.exc_info:
				raise action.exc_info[0], action.exc_info[1], action.exc_info[2]
		action.exc_info = None
		try:
			v = f(*args[:-(num_args + 1):-1])
			return v
		except TypeError as e:
			action.exc_info = sys.exc_info()
			raise
	
	action.exc = None
	return action


def para_group(x):
	return Group(Suppress('(') + x + Suppress(')'))

# Keywords

keywords = []

def make_keyword(s):
	kw = Keyword(s)
	globals()[s.upper()] = kw
	keywords.append(kw)

map(make_keyword, """maxint minint cursor limit size sizeof or and strings
integers booleans routines externals groupings define as not test try do fail
goto gopast repeat loop atleast insert attach delete hop next setmark tomark
atmark tolimit atlimit setlimit for backwards reverse substring among set unset
non true false backwardmode stringescapes stringdef hex decimal""".split())

keyword = MatchFirst(keywords)

TRUE.setParseAction(replaceWith('True'))
FALSE.setParseAction(replaceWith('False'))

# String escapes
str_escape_chars = []
str_defs = {}

@parse_action
def str_escapes_action(tokens):
	str_escape_chars[:] = tokens[0]
	str_defs["'"] = "'"
	str_defs['['] = '['
	return []

str_escapes = Suppress(STRINGESCAPES) + Word(printables, exact=2)
str_escapes.setParseAction(str_escapes_action)


class StringLiteral(Token):
	"""
	String literal that supports dynamically changing escape characters.
	"""

	def __init__(self, escape_chars, replacements):
		"""
		Constructor.

		``escape_chars`` is a list containing either two or no characters. These
		characters are the left and right escape marker, respectively. You may
		change the content of the list afterwards, the parsing code always uses
		the latest values.

		``replacements`` is a dict that maps escape sequences to their replacements.
		"""
		super(StringLiteral, self).__init__()
		self.escape_chars = escape_chars
		self.replacements = replacements

	def __str__(self):
		if self.escape_chars:
			return 'StringLiteral("%s%s")' % self.escape_chars
		else:
			return 'StringLiteral("")'

	def parseImpl(self, instring, loc, doActions=True):
		if instring[loc] != "'":
			raise ParseException('Expected "\'".')
		# Find next "'" that is not contained in escape chars
		pos = loc + 1
		while True:
			try:
				candidate = instring.index("'", pos)
			except ValueError:
				raise ParseException('Runaway string literal.')
			if not self.escape_chars:
				break
			left = instring.rfind(self.escape_chars[0], loc, candidate)
			right = instring.rfind(self.escape_chars[1], loc, candidate)
			if right >= left:
				break
			pos = candidate + 1
		s = instring[loc + 1 : candidate]
		if self.escape_chars:
			# Replace escape sequences
			left = re.escape(self.escape_chars[0])
			right = re.escape(self.escape_chars[1])
			for k, v in self.replacements.iteritems():
				s = re.sub(left + re.escape(k) + right, v, s)
		return candidate + 1, repr(s)


# Variables and literals
name = ~keyword + Word(alphas, alphanums + '_')
name.setParseAction(parse_action(lambda t: t[0]))


# Parse actions that correspond to Snowball declarations (``strings (...)``,
# ``booleans (...)``, ...) don't produce code but modify the parser's state by
# storing the declared names. This is necessary so that we can later correctly
# interpret the occurence of a declared name. The following lists hold the
# various declared names:

strings = []
integers = []
externals = []
booleans = []
routines = []
groupings = []

def make_declaration(kw, targets):
	decl = Suppress(kw) + Suppress('(') + ZeroOrMore(name) + Suppress(')')

	@parse_action
	def action(tokens):
		for target in targets:
			target.extend(tokens)
		return []

	decl.setParseAction(action)
	return decl
		
declaration = MatchFirst([make_declaration(kw, targets) for kw, targets in [
	(STRINGS, [strings]), (INTEGERS, [integers]), (BOOLEANS, [booleans]),
	(ROUTINES, [routines]), (EXTERNALS, [externals, routines]),
	(GROUPINGS, [groupings])
]])


# Chars that are valid in a ``Reference``
REFERENCE_CHARS = set(alphanums + '_')

class Reference(Token):
	"""
	A reference to a previously declared variable.

	This class works like pyparsing's ``Or`` in combination with ``Keyword``.
	However, the list of candidates can be updated later on.
	"""

	def __init__(self, declarations):
		"""
		Constructor.

		``declarations`` is a list of previously declared variables. Any of them
		will match if they occur as a separate word (cf. ``Keyword``). Matching is
		done in decreasing length of candidates (cf. ``Or``). Later updates of
		``declarations`` are taken into account.
		"""
		super(Reference, self).__init__()
		self.declarations = declarations

	def __str__(self):
		return 'Reference(%s)' % self.declarations

	def parseImpl(self, instring, loc, doActions=True):
		candidates = sorted(self.declarations, key=lambda x: len(x), reverse=True)
		for candidate in candidates:
			if instring.startswith(candidate, loc):
				n = len(candidate)
				if (len(instring) == loc + n or instring[loc + n] not in
						REFERENCE_CHARS):
					return loc + n, candidate
		raise ParseException("Expected one of " + ", ".join(candidates))


def make_ref_action(prefix):
	return parse_action(lambda t: prefix + t[0])

str_ref = Reference(strings).setParseAction(make_ref_action('self.s_'))
grouping_ref = Reference(groupings).setParseAction(make_ref_action('_g_'))
int_ref = Reference(integers).setParseAction(make_ref_action('self.i_'))
boolean_ref = Reference(booleans).setParseAction(make_ref_action('self.b_'))
routine_ref = Reference(routines)

str_literal = StringLiteral(str_escape_chars, str_defs)
int_literal = Word(nums).setName('integer literal')
string = str_ref | str_literal
grouping = grouping_ref | str_literal

str_ref_chars = str_ref.copy()
str_ref_chars.setParseAction(parse_action(lambda t: 'self.s_' + t[0] + '.chars'))


# String definitions

@parse_action
def str_def_action(tokens):
	key = tokens[0]
	mode = tokens[1]
	value = tokens[2]
	if mode == 'hex':
		value = ''.join(chr(int(x, 16)) for x in value.split())
	elif mode == 'decimal':
		value = ''.join(chr(int(x)) for x in value.split())
	str_defs[key] = value
	return []

str_def = Suppress(STRINGDEF) + Word(printables) + Optional(HEX | DECIMAL,
		default=None) + str_literal
str_def.setParseAction(str_def_action)


# Expressions
MAXINT.setParseAction(replaceWith(str(sys.maxint)))
MININT.setParseAction(replaceWith(str(-sys.maxint - 1)))
CURSOR.setParseAction(replaceWith('s.cursor'))
LIMIT.setParseAction(replaceWith('s.limit'))
SIZE.setParseAction(replaceWith('len(s)'))
sizeof_call = Suppress(SIZEOF) + str_ref
sizeof_call.setParseAction(parse_action(lambda t: "len(%s)" % t[0]))
expr_operand = (MAXINT | MININT | CURSOR | LIMIT | SIZE | sizeof_call | int_ref |
		int_literal).setName('operand')
mult_action = parse_action(lambda t: ' '.join(t[0]))
add_action = parse_action(lambda t: '(' + ' '.join(t[0]) + ')')
expr = Forward()
expr << operatorPrecedence(
	expr_operand,
	[
		('-', 1, opAssoc.RIGHT, lambda t: ''.join(t[0])),
		(oneOf('* /'), 2, opAssoc.LEFT, mult_action),
		(oneOf('+ -'), 2, opAssoc.LEFT, add_action)
	]
)
expr.setName('expression')

# Integer commands
def make_int_assign_cmd(op):
	cmd = (Combine(Suppress('$') + int_ref) + Suppress(op) + expr)
	cmd.setParseAction(parse_action(lambda t: '%s %s %s\nr = True' % (t[0], op, t[1])))
	return cmd

int_assign_cmd = MatchFirst(make_int_assign_cmd(op) for op in
		('=', '+=', '*=', '-=', '/='))
int_rel_cmd = Combine(Suppress('$') + int_ref) + oneOf('== > < != >= <=') + expr
int_rel_cmd.setParseAction(parse_action(lambda t: 'r = ' + ' '.join(t)))
int_cmd = int_assign_cmd | int_rel_cmd


# String commands
c = Forward()

str_fun = lambda fun: Suppress(fun) + (str_literal | str_ref_chars)

def debug_parse_action(f):

	def wrapper(*args, **kwargs):
		print '%s(%s, %s)' % (f.__name__, ', '.join(repr(a) for a in args), ', '.join('%s=%s' % (k, repr(v)) for k, v in kwargs.iteritems()))
		try:
			return f(*args, **kwargs)
		except:
			traceback.print_exc()
			raise

	return wrapper


# Variable index for unique local variables
var_index = 0


def replace_placeholders(s, tokens):
	"""
	Replace placeholders in pseudo code.

	``s`` is a string containing pseudo Python code which is prepared using the
	following steps:

	- Empty lines are removed

	- Words of the form ``<v\d*>`` are replaced with unique identifiers

	- Words of the form ``<t\d+>`` are replaced with the corresponding item in
	  the ``tokens`` list. Indentation is preserved, even among multiple lines.
	"""
	global var_index

	s = remove_empty_lines(s)

	tokens = extract(tokens, lambda x: isinstance(x, basestring))
	for v in set(re.findall(r"<v\d*>", s)):
		unique = "var%d" % var_index
		var_index += 1
		s = s.replace(v, unique)

	def sub(match):
		return prefix_lines(tokens[int(match.group(2))], match.group(1))

	return re.sub(r"( *)<t(\d+)>", sub, s)


def make_pseudo_code_action(s):
	"""
	Create a parse action that produces Python code from pseudo code.
	"""
	return parse_action(lambda t: replace_placeholders(s, t))

not_action = make_pseudo_code_action("""
<v> = s.cursor
<t0>
if not r:
  s.cursor = <v>
r = not r
""")

test_action = make_pseudo_code_action("""
<v> = s.cursor
<t0>
s.cursor = <v>
""")

try_action = make_pseudo_code_action("""
<v> = s.cursor
<t0>
if not r:
  r = True
  s.cursor = <v>
""")

do_action = make_pseudo_code_action("""
<v> = s.cursor
<t0>
s.cursor = <v>
r = True
""")

fail_action = make_pseudo_code_action("""
<t0>
r = False
""")

goto_action = make_pseudo_code_action("""
while True:
  <v> = s.cursor
  <t0>
  if r or s.cursor == s.limit:
    s.cursor = <v>
    break
  s.cursor += s.direction
""")

gopast_action = make_pseudo_code_action("""
while True:
  <t0>
  if r or s.cursor == s.limit:
    break
  s.cursor += s.direction
""")

repeat_action = make_pseudo_code_action("""
while True:
  <v> = s.cursor
  <t0>
  if not r:
    s.cursor = <v>
    break
r = True
""")

backwards_action = make_pseudo_code_action("""
<v0> = s.cursor
<v1> = len(s) - s.limit
s.direction *= -1
s.cursor, s.limit = s.limit, s.cursor
<t0>
s.direction *= -1
s.cursor = <v0>
s.limit = len(s) - <v1>
""")

CMD_LOOP = Suppress(LOOP) + expr + c
CMD_LOOP.setParseAction(make_pseudo_code_action("""
for <v> in xrange(<t0>):
  <t1>
"""))

CMD_ATLEAST = Suppress(ATLEAST) + expr + c
CMD_ATLEAST.setParseAction(make_pseudo_code_action("""
for <v> in xrange(<t0>):
  <t1>
while True:
  <v> = s.cursor
  <t1>
  if not r:
    s.cursor = <v>
    break
r = True
"""))

CMD_INSERT = str_fun(INSERT | '<+')
CMD_INSERT.setParseAction(make_pseudo_code_action("""
r = s.insert(<t0>)
"""))

CMD_ATTACH = str_fun(ATTACH)
CMD_ATTACH.setParseAction(make_pseudo_code_action("""
r = s.attach(<t0>)
"""))

CMD_REPLACE_SLICE = str_fun('<-')
CMD_REPLACE_SLICE.setParseAction(make_pseudo_code_action("""
r = s.set_range(self.left, self.right, <t0>)
"""))

CMD_EXPORT_SLICE = Suppress('->') + str_ref
CMD_EXPORT_SLICE.setParseAction(make_pseudo_code_action("""
r = <t0>.set_chars(s.get_range(self.left, self.right))
"""))

CMD_HOP = Suppress(HOP) + expr
CMD_HOP.setParseAction(make_pseudo_code_action("""
r = s.hop(<t0>)
"""))

CMD_NEXT = Suppress(NEXT)
CMD_NEXT.setParseAction(make_pseudo_code_action("""
r = s.hop(1)
"""))


CMD_SET_LEFT_MARK = Literal('[')
CMD_SET_LEFT_MARK.setParseAction(make_pseudo_code_action("""
self.left = s.cursor
"""))

CMD_SET_RIGHT_MARK = Literal(']')
CMD_SET_RIGHT_MARK.setParseAction(make_pseudo_code_action("""
self.right = s.cursor
"""))

CMD_SETMARK = Suppress(SETMARK) + int_ref
CMD_SETMARK.setParseAction(make_pseudo_code_action("""
<t0> = s.cursor
r = True
"""))

CMD_TOMARK = Suppress(TOMARK) + expr
CMD_TOMARK.setParseAction(make_pseudo_code_action("""
r = s.to_mark(<t0>)
"""))

CMD_ATMARK = Suppress(ATMARK) + expr
CMD_ATMARK.setParseAction(make_pseudo_code_action("""
r = (s.cursor == <t0>)
"""))

CMD_SETLIMIT = Suppress(SETLIMIT) + c + Suppress(FOR) + c
CMD_SETLIMIT.setParseAction(make_pseudo_code_action("""
<v0> = s.cursor
<v1> = len(s) - s.limit
<t0>
if r:
  s.limit = s.cursor
  s.cursor = <v0>
  <t1>
  s.limit = len(s) - <v1>
"""))

CMD_SET = Suppress(SET) + boolean_ref
CMD_SET.setParseAction(make_pseudo_code_action("""
<t0> = True
r = True
"""))

CMD_UNSET = Suppress(UNSET) + boolean_ref
CMD_UNSET.setParseAction(make_pseudo_code_action("""
<t0> = False
r = True
"""))

CMD_NON = Suppress(NON + Optional('-')) + grouping_ref
CMD_NON.setParseAction(make_pseudo_code_action("""
if s.cursor == s.limit:
  r = False
elif s.direction == 1:
  r = s.chars[s.cursor] not in <t0>
else:
  r = s.chars[s.cursor - 1] not in <t0>
if r:
  s.cursor += s.direction
"""))

CMD_DELETE = Suppress(DELETE)
CMD_DELETE.setParseAction(make_pseudo_code_action("""
r = s.set_range(self.left, self.right, '')
"""))

CMD_ATLIMIT = Suppress(ATLIMIT)
CMD_ATLIMIT.setParseAction(make_pseudo_code_action("""
r = (s.cursor == s.limit)
"""))

CMD_TOLIMIT = Suppress(TOLIMIT)
CMD_TOLIMIT.setParseAction(make_pseudo_code_action("""
s.cursor = s.limit
r = True
"""))

CMD_STARTSWITH = string.copy()
CMD_STARTSWITH.setParseAction(make_pseudo_code_action("""
r = s.starts_with(<t0>)
"""))

CMD_ROUTINE = routine_ref.copy()
CMD_ROUTINE.setParseAction(make_pseudo_code_action("""
r = self.r_<t0>(s)
"""))

CMD_GROUPING = grouping_ref.copy()
CMD_GROUPING.setParseAction(make_pseudo_code_action("""
if s.cursor == s.limit:
  r = False
elif s.direction == 1:
  r = s.chars[s.cursor] in _g_<t0>
else:
  r = s.chars[s.cursor - 1] in _g_<t0>
if r:
  s.cursor += s.direction
"""))

CMD_TRUE = Suppress(TRUE)
CMD_TRUE.setParseAction(make_pseudo_code_action("""
r = True
"""))

CMD_FALSE = Suppress(FALSE)
CMD_FALSE.setParseAction(make_pseudo_code_action("""
r = False
"""))

CMD_BOOLEAN = boolean_ref.copy()
CMD_BOOLEAN.setParseAction(make_pseudo_code_action("""
r = <t0>
"""))

found_substring = False
among_vars = []

def generate_substring_code():
	index = len(among_vars)
	result = """
a%d = None
<v0> = s.cursor
r = False
for <v1>, <v2> in _a_%d:
  if s.starts_with(<v1>):
    a%d = <v2>
    r = True
    break
  else:
    s.cursor = <v0>
""" % (index, index, index)
	return replace_placeholders(result, [])

@parse_action
def cmd_substring_action(tokens):
	global found_substring
	found_substring = True
	return generate_substring_code()

CMD_SUBSTRING = Suppress(SUBSTRING)
CMD_SUBSTRING.setParseAction(cmd_substring_action)

@parse_action
def cmd_among_action(tokens):
	global found_substring, among_vars
	result = []
	prefix = ''
	if not found_substring:
		result.append(generate_substring_code())
		result.append('if r:')
		prefix = '  '
	found_substring = False
	strings = []
	for index, item in enumerate(tokens):
		strings.extend((string[1:-1], index) for string in item[0])
	strings.sort(cmp=lambda x, y: len(y[0]) - len(x[0])) # Sort by decreasing length
	commands = (item[1] if len(item) > 1 else 'r = True' for item in tokens)
	among_index = len(among_vars)
	among_vars.append(repr(strings))
	for index, command in enumerate(commands):
		result.append(prefix_lines('if a%d == %d:\n' % (among_index, index) + prefix_lines(command, '  '), prefix))
	return '\n'.join(result)

AMONG_ARG = Forward()
CMD_AMONG = Suppress(AMONG + '(')  + OneOrMore(AMONG_ARG) + Suppress(')')
CMD_AMONG.setParseAction(cmd_among_action)


def make_if_chain_action(use_not):
	not_str = 'not ' if use_not else ''

	@parse_action
	def action(tokens):
		tokens = tokens[0]
		lines = ['<v> = s.cursor', '<t0>']
		prefix = ''
		for t in range(1, len(tokens)):
			lines.append(prefix + 'if ' + not_str +'r:')
			prefix += '  '
			lines.append(prefix + 's.cursor = <v>')
			lines.append(prefix + '<t%d>' % t)
		return replace_placeholders('\n'.join(lines), tokens)

	return action

and_action = make_if_chain_action(False)
or_action = make_if_chain_action(True)


def debug(*args):
	print args

def debug1(arg):
	print arg

def make_chain(tokens):
	if not tokens:
		chain = ''
	elif len(tokens) == 1:
		chain = tokens[0]
	else:
		chain = tokens[0] + "\nif r:\n" + prefix_lines(make_chain(tokens[1:]), '  ')
	return chain


unary_actions = {
	'not':not_action,
	'test':test_action,
	'try':try_action,
	'do':do_action,
	'fail':fail_action,
	'goto':goto_action,
	'gopast':gopast_action,
	'repeat':repeat_action,
	'backwards':backwards_action,
}

@parse_action
def unary_action(tokens):
	tokens = extract(tokens, lambda x: isinstance(x, basestring))
	return unary_actions[tokens[0]](tokens[1:])


str_cmd_operand = (int_cmd | CMD_LOOP | CMD_ATLEAST | CMD_STARTSWITH |
		CMD_INSERT | CMD_ATTACH | CMD_REPLACE_SLICE | CMD_DELETE |
		CMD_HOP | CMD_NEXT | CMD_SET_LEFT_MARK | CMD_SET_RIGHT_MARK |
		CMD_EXPORT_SLICE | CMD_SETMARK | CMD_TOMARK | CMD_ATMARK | CMD_TOLIMIT |
		CMD_ATLIMIT | CMD_SETLIMIT | CMD_SUBSTRING | CMD_AMONG | CMD_SET | CMD_UNSET |
		CMD_ROUTINE | CMD_GROUPING | CMD_NON | CMD_TRUE | CMD_FALSE | CMD_BOOLEAN )
c << operatorPrecedence(
	str_cmd_operand,
	[
		(NOT | TEST | TRY | DO | FAIL | GOTO | GOPAST | REPEAT | BACKWARDS, 1, opAssoc.RIGHT, unary_action),
		(Suppress(AND), 2, opAssoc.LEFT, and_action),
		(Suppress(OR), 2, opAssoc.LEFT, or_action),
		(Empty(), 2, opAssoc.LEFT, lambda t: make_chain(t[0])), # Concatenation without operator
	]
)

AMONG_ARG << Group(Group(OneOrMore(str_literal)) + Optional(Suppress('(') + c + Suppress(')')))


# Routine definition
routine_defs = []
routine_def = Suppress(DEFINE) + routine_ref + Suppress(AS) + c

ROUTINE_TEMPLATE = """
  def r_%(name)s(self, s):
    r = True
%(code)s
    return r
"""

@parse_action
def routine_def_action(tokens):
	routine_defs.append(ROUTINE_TEMPLATE % {
		'name':tokens[0],
		'code':prefix_lines(tokens[1], '    ')
	})
	return []

routine_def.setParseAction(routine_def_action)

# Grouping definition
grouping_defs = []
grouping_def = Suppress(DEFINE) + grouping_ref + delimitedList(grouping_ref |
		str_literal.copy().setParseAction(parse_action(lambda t: "set(%s)" % t[0])), delim=oneOf('+ -'))

@parse_action
def grouping_def_action(tokens):
	grouping_defs.append(tokens[0] + " = " + " | ".join(tokens[1:]))
	return []

grouping_def.setParseAction(grouping_def_action)

# Program
PROGRAM_ATOM = declaration | routine_def | grouping_def | str_escapes | str_def
BACKWARD_SECTION = Suppress(BACKWARDMODE + "(") + ZeroOrMore(PROGRAM_ATOM) + Suppress(')')
program = ZeroOrMore(PROGRAM_ATOM | BACKWARD_SECTION) + StringEnd()
program.ignore(cStyleComment | dblSlashComment)

MODULE_TEMPLATE = """
class _String(object):

  def __init__(self, s):
    self.chars = list(s)
    self.cursor = 0
    self.limit = len(s)
    self.direction = 1

  def __str__(self):
    return ''.join(self.chars)

  def __len__(self):
    return len(self.chars)

<<<<<<< HEAD
  def insert(self, value):
    self.attach(value)
    self.cursor += len(value)
=======
  def get_range(self, start, stop):
    if self.direction == 1:
      return self.chars[start:stop]
    else:
      n = len(self.chars)
      return self.chars[stop:start]

  def set_range(self, start, stop, chars):
    if self.direction == 1:
      self.chars[start:stop] = chars
    else:
      self.chars[stop:start] = chars
    change = self.direction * (len(chars) - (stop - start))
    self.cursor += change
    self.limit += change

  def insert(self, chars):
    self.chars[self.cursor:self.cursor] = chars
    if self.direction == 1:
      self.cursor += len(chars)
      self.limit += len(chars)
>>>>>>> 64a53455
    return True

  def attach(self, chars):
    self.chars[self.cursor:self.cursor] = chars
    if self.direction == 1:
      self.limit += len(chars)
    else:
      self.cursor += len(chars)
    return True

  def set_chars(self, chars):
    self.chars = chars
    if self.direction == 1:
      self.cursor = 0
      self.limit = len(chars)
    else:
      self.cursor = len(chars)
      self.limit = 0
    return True

  def starts_with(self, chars):
    n = len(chars)
    r = self.get_range(self.cursor, self.limit)[::self.direction][:n]
    if not r == list(chars)[::self.direction]:
      return False
    self.cursor += n * self.direction
    return True

  def hop(self, n):
    if n < 0 or len(self.get_range(self.cursor, self.limit)) < n:
      return False
    self.cursor += n * self.direction
    return True

  def to_mark(self, mark):
    if self.direction == 1:
      if self.cursor > mark or self.limit < mark:
        return False
    else:
      if self.cursor < mark or self.limit > mark:
        return False
    self.cursor = mark
    return True

%(groupings)s

%(amongs)s

class _Program(object):
  def __init__(self):
    self.left = None
    self.right = None
    %(integers)s
    %(booleans)s
    %(strings)s

  %(routines)s

%(functions)s
"""

FUNCTION_TEMPLATE = """
def %s(s):
  s = _String(s)
  _Program().r_%s(s)
  return str(s)
"""

TEST_FUNCTION_TEMPLATE = """
def %s(s):
  p = _Program()
  s = _String(s)
  p.r_%s(s)
  return s, p
"""

def translate_file(infile, *args, **kwargs):
	"""
	Translate a Snowball file to Python.

	``infile`` is an open readable file containing the Snowball source code. The
	return value is a string containing the translated Python code.
	"""
	return translate_string(infile.read(), *args, **kwargs)

def reset():
	"""
	Reset parser state.
	"""
	global strings, integers, externals, booleans, routines, groupings, grouping_defs, routine_defs, var_index, found_substring, among_vars
	strings[:] = []
	integers[:] = []
	externals[:] = []
	routines[:] = []
	groupings[:] = []
	grouping_defs[:] = []
	routine_defs[:] = []
	var_index = 0
	found_substring = False
	among_vars[:] = []


def translate_string(code, testing=False):
	"""
	Translate a Snowball code string to Python.

	If ``testing`` is ``True`` then the external Snowball routines return both
	the original ``_String`` object and the ``_Program`` instance that created
	it. This is useful for checking that variables have been computed correctly.
	"""
	reset()
	py_code = program.parseString(code)

	groups = '\n'.join(grouping_defs)
	amongs = '\n'.join('_a_%d = %s' % (i, c) for i, c in enumerate(among_vars))
	ints = '\n    '.join('self.i_%s = 0' % s for s in integers)
	bools = '\n    '.join('self.b_%s = False' % s for s in booleans)
	strs = '\n    '.join('self.s_%s = _String("")' % s for s in strings)
	defs = '\n\n  '.join(routine_defs)

	external_funs = []
	template = TEST_FUNCTION_TEMPLATE if testing else FUNCTION_TEMPLATE
	for ext in externals:
		external_funs.append(template % (ext, ext))
	funs = '\n'.join(external_funs)

	return MODULE_TEMPLATE % {
		'groupings':groups,
		'amongs':amongs,
		'integers':ints,
		'booleans':bools,
		'strings':strs,
		'routines':defs,
		'functions':funs,
	}<|MERGE_RESOLUTION|>--- conflicted
+++ resolved
@@ -769,11 +769,6 @@
   def __len__(self):
     return len(self.chars)
 
-<<<<<<< HEAD
-  def insert(self, value):
-    self.attach(value)
-    self.cursor += len(value)
-=======
   def get_range(self, start, stop):
     if self.direction == 1:
       return self.chars[start:stop]
@@ -795,7 +790,6 @@
     if self.direction == 1:
       self.cursor += len(chars)
       self.limit += len(chars)
->>>>>>> 64a53455
     return True
 
   def attach(self, chars):
